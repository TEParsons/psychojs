--- conflicted
+++ resolved
@@ -20,31 +20,6 @@
  *
  * @extends VisualStim
  * @mixes ColorMixin
-<<<<<<< HEAD
- * @param {Object} options
- * @param {String} options.name - the name used when logging messages from this stimulus
- * @param {module:core.Window} options.win - the associated Window
- * @param {number} options.lineWidth - the line width
- * @param {Color} [options.lineColor= 'white'] the line color
- * @param {Color} options.fillColor - the fill color
- * @param {number} [options.opacity= 1.0] - the opacity
- * @param {Array.<Array.<number>>} [options.vertices= [[-0.5, 0], [0, 0.5], [0.5, 0]]] - the shape vertices
- * @param {boolean} [options.closeShape= true] - whether or not the shape is closed
- * @param {Array.<number>} [options.pos= [0, 0]] - the position of the center of the shape
- * @param {string} [options.anchor = "center"] - sets the origin point of the stim
- * @param {number} [options.size= 1.0] - the size
- * @param {number} [options.ori= 0.0] - the orientation (in degrees)
- * @param {string} options.units - the units of the stimulus vertices, size and position
- * @param {number} [options.contrast= 1.0] - the contrast
- * @param {number} [options.depth= 0] - the depth
- * @param {boolean} [options.interpolate= true] - whether or not the shape is interpolated
- * @param {boolean} [options.autoDraw= false] - whether or not the stimulus should be automatically drawn on every frame flip
- * @param {boolean} [options.autoLog= false] - whether or not to log
- */
-export class ShapeStim extends util.mix(VisualStim).with(ColorMixin, WindowMixin)
-{
-	constructor({ name, win, lineWidth, lineColor, fillColor, opacity, vertices, closeShape, pos, anchor, size, ori, units, contrast, depth, interpolate, autoDraw, autoLog } = {})
-=======
  */
 export class ShapeStim extends util.mix(VisualStim).with(ColorMixin, WindowMixin)
 {
@@ -60,6 +35,7 @@
 	 * @param {Array.<Array.<number>>} [options.vertices= [[-0.5, 0], [0, 0.5], [0.5, 0]]] - the shape vertices
 	 * @param {boolean} [options.closeShape= true] - whether or not the shape is closed
 	 * @param {Array.<number>} [options.pos= [0, 0]] - the position of the center of the shape
+	 * @param {string} [options.anchor = "center"] - sets the origin point of the stim
 	 * @param {number} [options.size= 1.0] - the size
 	 * @param {number} [options.ori= 0.0] - the orientation (in degrees)
 	 * @param {string} options.units - the units of the stimulus vertices, size and position
@@ -69,8 +45,7 @@
 	 * @param {boolean} [options.autoDraw= false] - whether or not the stimulus should be automatically drawn on every frame flip
 	 * @param {boolean} [options.autoLog= false] - whether or not to log
 	 */
-	constructor({ name, win, lineWidth, lineColor, fillColor, opacity, vertices, closeShape, pos, size, ori, units, contrast, depth, interpolate, autoDraw, autoLog } = {})
->>>>>>> f32cf55e
+	constructor({ name, win, lineWidth, lineColor, fillColor, opacity, vertices, closeShape, pos, anchor, size, ori, units, contrast, depth, interpolate, autoDraw, autoLog } = {})
 	{
 		super({ name, win, units, ori, opacity, pos, anchor, depth, size, autoDraw, autoLog });
 
@@ -204,8 +179,6 @@
 	/**
 	 * Setter for the anchor attribute.
 	 *
-	 * @name module:visual.ShapeStim#setAnchor
-	 * @public
 	 * @param {string} anchor - anchor of the stim
 	 * @param {boolean} [log= false] - whether or not to log
 	 */
