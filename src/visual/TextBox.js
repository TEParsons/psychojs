/**
 * Editable TextBox Stimulus.
 *
 * @author Alain Pitiot, Nikita Agafonov
 * @version 2022.2.3
 * @copyright (c) 2017-2020 Ilixa Ltd. (http://ilixa.com) (c) 2020-2022 Open Science Tools Ltd. (https://opensciencetools.org)
 * @license Distributed under the terms of the MIT License
 */

import * as PIXI from "pixi.js-legacy";
import { Color } from "../util/Color.js";
import { ColorMixin } from "../util/ColorMixin.js";
import * as util from "../util/Util.js";
import { ButtonStim } from "./ButtonStim.js";
import { TextInput } from "./TextInput.js";
import { VisualStim } from "./VisualStim.js";

/**
 * @extends VisualStim
 * @mixes ColorMixin
<<<<<<< HEAD
 * @param {Object} options
 * @param {String} options.name - the name used when logging messages from this stimulus
 * @param {module:core.Window} options.win - the associated Window
 * @param {string} [options.text=""] - the text to be rendered
 * @param {string} [options.font= "Arial"] - the font family
 * @param {Array.<number>} [options.pos= [0, 0]] - the position of the center of the text
 *
 * @param {Color} [options.color= Color('white')] color of the text
 * @param {number} [options.opacity= 1.0] - the opacity
 * @param {number} [options.depth= 0] - the depth (i.e. the z order)
 * @param {number} [options.contrast= 1.0] - the contrast
 * @param {string} [options.units= "norm"] - the units of the text size and position
 * @param {number} [options.ori= 0.0] - the orientation (in degrees)
 * @param {number} [options.height= 0.1] - the height of the text
 * @param {boolean} [options.bold= false] - whether or not the text is bold
 * @param {boolean} [options.italic= false] - whether or not the text is italic
 * @param {string} [options.anchor = 'left'] - horizontal alignment
 *
 * @param {boolean} [options.multiline= false] - whether or not a multiline element is used
 * @param {boolean} [options.autofocus= true] - whether or not the first input should receive focus by default
 * @param {boolean} [options.flipHoriz= false] - whether or not to flip the text horizontally
 * @param {boolean} [options.flipVert= false] - whether or not to flip the text vertically
 * @param {Color} [options.fillColor= undefined] - fill color of the text-box
 * @param {Color} [options.borderColor= undefined] - border color of the text-box
 * @param {PIXI.Graphics} [options.clipMask= null] - the clip mask
 * @param {boolean} [options.autoDraw= false] - whether or not the stimulus should be automatically drawn on every frame flip
 * @param {boolean} [options.autoLog= false] - whether or not to log
 * @param {boolean} [options.fitToContent = false] - whether or not to resize itself automaitcally to fit to the text content
 * @param {boolean} [options.draggable= false] - whether or not to make stim draggable with mouse/touch/other pointer device
=======
>>>>>>> e92bb527
 */
export class TextBox extends util.mix(VisualStim).with(ColorMixin)
{
	/**
	 * @memberOf module:visual
	 * @param {Object} options
	 * @param {String} options.name - the name used when logging messages from this stimulus
	 * @param {module:core.Window} options.win - the associated Window
	 * @param {string} [options.text=""] - the text to be rendered
	 * @param {string} [options.font= "Arial"] - the font family
	 * @param {Array.<number>} [options.pos= [0, 0]] - the position of the center of the text
	 *
	 * @param {Color} [options.color= Color('white')] color of the text
	 * @param {number} [options.opacity= 1.0] - the opacity
	 * @param {number} [options.depth= 0] - the depth (i.e. the z order)
	 * @param {number} [options.contrast= 1.0] - the contrast
	 * @param {string} [options.units= "norm"] - the units of the text size and position
	 * @param {number} [options.ori= 0.0] - the orientation (in degrees)
	 * @param {number} [options.letterHeight= <default value>] - the height of the text
	 * @param {boolean} [options.bold= false] - whether or not the text is bold
	 * @param {boolean} [options.italic= false] - whether or not the text is italic
	 * @param {string} [options.anchor = "center"] - sets the origin point of the stim
	 *
	 * @param {boolean} [options.multiline= false] - whether or not a multiline element is used
	 * @param {boolean} [options.autofocus= true] - whether or not the first input should receive focus by default
	 * @param {boolean} [options.flipHoriz= false] - whether or not to flip the text horizontally
	 * @param {boolean} [options.flipVert= false] - whether or not to flip the text vertically
	 * @param {Color} [options.fillColor= undefined] - fill color of the text-box
	 * @param {String} [options.languageStyle= "LTR"] - sets the direction property of the text inputs. Possible values ["LTR", "RTL", "Arabic"]. "Arabic" is added for consistency with PsychoPy
	 * @param {Color} [options.borderColor= undefined] - border color of the text-box
	 * @param {PIXI.Graphics} [options.clipMask= null] - the clip mask
	 * @param {boolean} [options.autoDraw= false] - whether or not the stimulus should be automatically drawn on every frame flip
	 * @param {boolean} [options.autoLog= false] - whether or not to log
	 * @param {boolean} [options.fitToContent = false] - whether or not to resize itself automaitcally to fit to the text content
	 */
	constructor(
		{
			name,
			win,
			pos,
			anchor,
			size,
			units,
			ori,
			opacity,
			depth,
			text,
			placeholder,
			font,
			letterHeight,
			bold,
			italic,
			alignment,
			color,
			contrast,
			flipHoriz,
			flipVert,
			fillColor,
			languageStyle,
			borderColor,
			borderWidth,
			padding,
			editable,
			multiline,
			autofocus,
			clipMask,
			autoDraw,
			autoLog,
			fitToContent,
			draggable
		} = {},
	)
	{
<<<<<<< HEAD
		super({ name, win, pos, size, units, ori, opacity, depth, clipMask, autoDraw, autoLog, draggable });
=======
		super({ name, win, pos, anchor, size, units, ori, opacity, depth, clipMask, autoDraw, autoLog });
>>>>>>> e92bb527

		this._addAttribute(
			"text",
			text,
			""
		);
		this._addAttribute(
			"placeholder",
			placeholder,
			"",
			this._onChange(true, true),
		);
		this._addAttribute(
			"flipHoriz",
			flipHoriz,
			false,
			this._onChange(false, false),
		);
		this._addAttribute(
			"flipVert",
			flipVert,
			false,
			this._onChange(false, false),
		);

		// font:
		this._addAttribute(
			"font",
			font,
			"Arial"
		);
		this._addAttribute(
			"letterHeight",
			letterHeight,
			this._getDefaultLetterHeight()
		);
		this._addAttribute(
			"bold",
			bold,
			false,
			this._onChange(true, true),
		);
		this._addAttribute(
			"italic",
			italic,
			false,
			this._onChange(true, true),
		);
		this._addAttribute(
			"alignment",
			alignment,
			"center"
		);
		this._addAttribute(
			"languageStyle",
			languageStyle,
			"LTR"
		);

		// colors:
		this._addAttribute(
			"color",
			color,
			undefined
		);
		this._addAttribute(
			"fillColor",
			fillColor,
			undefined
		);
		this._addAttribute(
			"borderColor",
			borderColor,
			undefined
		);
		this._addAttribute(
			"contrast",
			contrast,
			1.0,
			this._onChange(true, false),
		);

		// default border width: 1px
		this._addAttribute(
			"borderWidth",
			borderWidth,
			util.to_unit([1, 0], "pix", win, this._units)[0],
			this._onChange(true, true),
		);
		// default padding: half of the letter height
		this._addAttribute(
			"padding",
			padding,
			this._letterHeight / 2.0,
			this._onChange(true, true),
		);

		this._addAttribute("multiline", multiline, false, this._onChange(true, true));
		this._addAttribute("editable", editable, false, this._onChange(true, true));
		this._addAttribute("autofocus", autofocus, true, this._onChange(true, false));
		// this._setAttribute({
		// 	name: 'vertices',
		// 	value: vertices,
		// 	assert: v => (v != null) && (typeof v !== 'undefined') && Array.isArray(v) )
		// 	log);

		this._addAttribute("fitToContent", fitToContent, false);
		// setting size again since fitToContent field becomes available only at this point
		// and setSize called from super class would not have a proper effect
		this.setSize(size);

		// estimate the bounding box:
		this._estimateBoundingBox();

		if (this._autoLog)
		{
			this._psychoJS.experimentLogger.exp(`Created ${this.name} = ${this.toString()}`);
		}
	}

	/**
	 * Clears the current text value or sets it back to match the placeholder.
	 */
	reset()
	{
		this.setText(this.placeholder);
	}

	/**
	 * Clears the current text value.
	 */
	clear()
	{
		this.setText();
	}

	/**
	 * Setter for the alignment attribute.
	 *
	 * @param {boolean} alignment - alignment of the text
	 * @param {boolean} [log= false] - whether or not to log
	 */
	setAlignment(alignment = "center", log = false)
	{
		this._setAttribute("alignment", alignment, log);
		if (this._pixi !== undefined) {
			let alignmentStyles = TextBox._alignmentToFlexboxMap.get(alignment);
			if (!alignmentStyles) {
				alignmentStyles = ["center", "center"];
			}
			this._pixi.setInputStyle("justifyContent", alignmentStyles[0]);
			this._pixi.setInputStyle("textAlign", alignmentStyles[1]);
		}
	}

	/**
	 * Setter for the languageStyle attribute.
	 *
	 * @param {String} languageStyle - text direction in textbox, accepts values ["LTR", "RTL", "Arabic"]
	 * @param {boolean} [log= false] - whether or not to log
	 */
	setLanguageStyle (languageStyle = "LTR", log = false) {
		this._setAttribute("languageStyle", languageStyle, log);
		let langDir = util.TEXT_DIRECTION[languageStyle];
		if (langDir === undefined)
		{
			langDir = util.TEXT_DIRECTION["LTR"];
		}
		if (this._pixi !== undefined)
		{
			this._pixi.setInputStyle("direction", langDir);
		}
	}

	/**
	 * For tweaking the underlying input value.
	 *
	 * @param {string} text
	 */
	setText(text = "")
	{
		if (typeof this._pixi !== "undefined")
		{
			this._pixi.text = text;
		}

		this._text = text;
	}

	/**
	 * Set the font for textbox.
	 *
	 * @param {string} font - the font family
	 * @param {boolean} [log = false] - whether to log
	 */
	setFont(font = "Arial", log = false)
	{
		this._setAttribute("font", font, log);
		if (this._pixi !== undefined)
		{
			this._pixi.setInputStyle("fontFamily", font);
		}
	}

	/**
	 * Set letterHeight (font size) for textbox.
	 *
	 * @param {string} [fontSize = <default value>] - the size of the font
	 * @param {boolean} [log = false] - whether to log
	 */
	setLetterHeight(fontSize = this._getDefaultLetterHeight(), log = false)
	{
		this._setAttribute("letterHeight", fontSize, log);
		const fontSize_px = this._getLengthPix(fontSize);
		if (this._pixi !== undefined)
		{
			this._pixi.setInputStyle("fontSize", `${fontSize_px}px`);
		}
	}

	/**
	 * For accessing the underlying input value.
	 *
	 * @return {string} - the current text value of the underlying input element.
	 */
	getText()
	{
		if (typeof this._pixi !== "undefined")
		{
			return this._pixi.text;
		}

		return this._text;
	}

	/**
	 * Setter for the color attribute.
	 *
	 * @param {boolean} color - color of the text
	 * @param {boolean} [log= false] - whether or not to log
	 */
	setColor (color, log = false)
	{
		this._setAttribute('color', color, log);
		this._needUpdate = true;
		this._needPixiUpdate = true;
	}

	/**
	 * Setter for the fillColor attribute.
	 *
	 * @param {boolean} fillColor - fill color of the text box
	 * @param {boolean} [log= false] - whether or not to log
	 */
	setFillColor (fillColor, log = false)
	{
		this._setAttribute('fillColor', fillColor, log);
		this._needUpdate = true;
		this._needPixiUpdate = true;
	}

	/**
	 * Setter for the borderColor attribute.
	 *
	 * @param {Color} borderColor - border color of the text box
	 * @param {boolean} [log= false] - whether or not to log
	 */
	setBorderColor (borderColor, log = false)
	{
		this._setAttribute('borderColor', borderColor, log);
		this._needUpdate = true;
		this._needPixiUpdate = true;
	}

	/**
	 * Setter for the fitToContent attribute.
	 *
	 * @param {boolean} fitToContent - whether or not to autoresize textbox to fit to text content
	 * @param {boolean} [log= false] - whether or not to log
	 */
	setFitToContent (fitToContent, log = false)
	{
		this._setAttribute("fitToContent", fitToContent, log);
		const width_px = Math.abs(Math.round(this._getLengthPix(this._size[0])));
		const height_px = Math.abs(Math.round(this._getLengthPix(this._size[1])));
		if (this._pixi !== undefined) {
			this._pixi.setInputStyle("width", fitToContent ? "auto" : `${width_px}px`);
			this._pixi.setInputStyle("height", fitToContent ? "auto" : `${height_px}px`);
		}
	}

	/**
	 * Setter for the size attribute.
	 *
	 * @param {boolean} size - whether or not to wrap the text at the given width
	 * @param {boolean} [log= false] - whether or not to log
	 */
	setSize(size, log)
	{
		// test with the size is undefined, or [undefined, undefined]:
		let isSizeUndefined = (
			(typeof size === "undefined") || (size === null)
			|| (Array.isArray(size) && size.every((v) => typeof v === "undefined" || v === null))
		);

		this.fitToContent = isSizeUndefined;

		if (isSizeUndefined)
		{
			size = TextBox._defaultSizeMap.get(this._units);

			if (typeof size === "undefined")
			{
				throw {
					origin: "TextBox.setSize",
					context: "when setting the size of TextBox: " + this._name,
					error: "no default size for unit: " + this._units,
				};
			}
		}

		const hasChanged = this._setAttribute("size", size, log);

		if (hasChanged)
		{
			this._needUpdate = true;
			this._needPixiUpdate = true;

			// immediately estimate the bounding box:
			this._estimateBoundingBox();
		}
	}

	/**
	 * Add event listeners to text-box object. Method is called internally upon object construction.
	 *
	 * @protected
	 */
	_addEventListeners ()
	{
		this._pixi.on("input", (textContent) => {
			this._text = textContent;
			if (this._fitToContent)
			{
				// make sure that size attribute is updated when fitToContent = true
				const size = util.to_unit([this._pixi.width, this._pixi.height], "pix", this._win, this._units);
				this._setAttribute("size", size, false);
			}
		});
	}

	/**
	 * Get the default letter height given the stimulus' units.
	 *
	 * @return {number} - the letter height corresponding to this stimulus' units.
	 * @protected
	 */
	_getDefaultLetterHeight()
	{
		const height = TextBox._defaultLetterHeightMap.get(this._units);

		if (typeof height === "undefined")
		{
			throw {
				origin: "TextBox._getDefaultLetterHeight",
				context: "when getting the default height of TextBox: " + this._name,
				error: "no default letter height for unit: " + this._units,
			};
		}

		return height;
	}

	/**
	 * Get the TextInput options applied to the PIXI.TextInput.
	 *
	 * @protected
	 */
	_getTextInputOptions()
	{
		const letterHeight_px = Math.round(this._getLengthPix(this._letterHeight));
		const padding_px = Math.round(this._getLengthPix(this._padding));
		const borderWidth_px = Math.round(this._getLengthPix(this._borderWidth));
		const width_px = Math.abs(Math.round(this._getLengthPix(this._size[0])));
		const height_px = Math.abs(Math.round(this._getLengthPix(this._size[1])));
		let alignmentStyles = TextBox._alignmentToFlexboxMap.get(this._alignment);
		if (!alignmentStyles) {
			alignmentStyles = ["center", "center"];
		}

		return {
			// input style properties eventually become CSS, so same syntax applies
			input: {
				display: "flex",
				flexDirection: "column",
				fontFamily: this._font,
				fontSize: `${letterHeight_px}px`,
				color: this._color === undefined || this._color === null ? 'transparent' : new Color(this._color).hex,
				fontWeight: (this._bold) ? "bold" : "normal",
				fontStyle: (this._italic) ? "italic" : "normal",
				direction: util.TEXT_DIRECTION[this._languageStyle],
				justifyContent: alignmentStyles[0],
				textAlign: alignmentStyles[1],
				padding: `${padding_px}px`,
				multiline: this._multiline,
				text: this._text,
				height: this._fitToContent ? "auto" : (this._multiline ? `${height_px}px` : undefined),
				width: this._fitToContent ? "auto" : `${width_px}px`,
				maxWidth: `${this.win.size[0]}px`,
				maxHeight: `${this.win.size[1]}px`,
				overflow: "hidden",
				pointerEvents: "none"
			},
			// box style properties eventually become PIXI.Graphics settings, so same syntax applies
			box: {
				fill: new Color(this._fillColor).int,
				alpha: this._fillColor === undefined || this._fillColor === null ? 0 : 1,
				rounded: 5,
				stroke: {
					color: new Color(this._borderColor).int,
					width: borderWidth_px,
					alpha: this._borderColor === undefined || this._borderColor === null ? 0 : 1
				},
				/*default: {
					fill: new Color(this._fillColor).int,
					rounded: 5,
					stroke: {
						color: new Color(this._borderColor).int,
						width: borderWidth_px
					}
				},
				focused: {
					fill: new Color(this._fillColor).int,
					rounded: 5,
					stroke: {
						color: new Color(this._borderColor).int,
						width: borderWidth_px
					}
				},
				disabled: {
					fill: new Color(this._fillColor).int,
					rounded: 5,
					stroke: {
						color: new Color(this._borderColor).int,
						width: borderWidth_px
					}
				}*/
			},
		};
	}

	/**
	 * Estimate the bounding box.
	 *
	 * @override
	 * @protected
	 */
	_estimateBoundingBox()
	{
		// estimate the vertical size:
		const boxHeight = this._letterHeight + 2 * this._padding + 2 * this._borderWidth;

		// take the alignment into account:
		const anchor = this._anchorTextToNum(this._anchor);
		this._boundingBox = new PIXI.Rectangle(
			this._pos[0] - anchor[0] * this._size[0],
			this._pos[1] - anchor[1] * boxHeight,
			this._size[0],
			boxHeight,
		);

		// TODO take the orientation into account
	}

	/**
	 * Update the stimulus, if necessary.
	 *
	 * @protected
	 * @todo take size into account
	 */
	_updateIfNeeded()
	{
		if (!this._needUpdate)
		{
			return;
		}
		this._needUpdate = false;

		// update the PIXI representation, if need be:
		if (this._needPixiUpdate)
		{
			this._needPixiUpdate = false;

			let enteredText = "";
			// at this point this._pixi might exist but is removed from the scene, in such cases this._pixi.text
			// does not retain the information about new lines etc. so we go with a local copy of entered text
			if (this._pixi !== undefined && this._pixi.parent !== null) {
				enteredText = this._pixi.text;
			} else {
				enteredText = this._text;
			}

			if (typeof this._pixi !== "undefined")
			{
				this._pixi.destroy(true);
			}

			// Create new TextInput
			this._pixi = new TextInput(this._getTextInputOptions());

			// listeners required for regular textboxes, but may cause problems with button stimuli
			if (!(this instanceof ButtonStim))
			{
				this._pixi._addListeners();
				this._addEventListeners();
			}

			// check if other TextBox instances are already in focus
			const { _drawList = [] } = this.psychoJS.window;
			const otherTextBoxWithFocus = _drawList.some((item) => item instanceof TextBox && item._pixi && item._pixi._hasFocus());
			if (this._autofocus && !otherTextBoxWithFocus)
			{
				this._pixi._onSurrogateFocus();
			}
			if (this._multiline)
			{
				this._pixi._multiline = this._multiline;
			}
			if (this._editable)
			{
				this.text = enteredText;
				this._pixi.placeholder = this._placeholder;
			}
			else
			{
				this._pixi.text = this._text;
			}
		}

		this._pixi.disabled = !this._editable;

		// now when this._pixi is available, setting anchor again to trigger internal to this._pixi mechanisms
		this.anchor = this._anchor;
		this._pixi.scale.x = this._flipHoriz ? -1 : 1;
		this._pixi.scale.y = this._flipVert ? 1 : -1;
		this._pixi.rotation = -this._ori * Math.PI / 180;
		[this._pixi.x, this._pixi.y] = util.to_px(this._pos, this._units, this._win);

		this._pixi.alpha = this._opacity;
		this._pixi.zIndex = -this._depth;

		// apply the clip mask:
		this._pixi.mask = this._clipMask;
	}
}

TextBox._alignmentToFlexboxMap = new Map([
	["center", ["center", "center"]],
	["top-center", ["flex-start", "center"]],
	["bottom-center", ["flex-end", "center"]],
	["center-left", ["center", "left"]],
	["center-right", ["center", "right"]],
	["top-left", ["flex-start", "left"]],
	["top-right", ["flex-start", "right"]],
	["bottom-left", ["flex-end", "left"]],
	["bottom-right", ["flex-end", "right"]]
]);

/**
 * <p>This map associates units to default letter height.</p>
 *
 * @readonly
 * @protected
 */
TextBox._defaultLetterHeightMap = new Map([
	["cm", 1.0],
	["deg", 1.0],
	["degs", 1.0],
	["degFlatPos", 1.0],
	["degFlat", 1.0],
	["norm", 0.1],
	["height", 0.2],
	["pix", 20],
	["pixels", 20],
]);

/**
 * <p>This map associates units to default sizes.</p>
 *
 * @readonly
 * @protected
 */
TextBox._defaultSizeMap = new Map([
	["cm", [15.0, -1]],
	["deg", [15.0, -1]],
	["degs", [15.0, -1]],
	["degFlatPos", [15.0, -1]],
	["degFlat", [15.0, -1]],
	["norm", [1, -1]],
	["height", [1, -1]],
	["pix", [500, -1]],
	["pixels", [500, -1]],
]);<|MERGE_RESOLUTION|>--- conflicted
+++ resolved
@@ -18,38 +18,6 @@
 /**
  * @extends VisualStim
  * @mixes ColorMixin
-<<<<<<< HEAD
- * @param {Object} options
- * @param {String} options.name - the name used when logging messages from this stimulus
- * @param {module:core.Window} options.win - the associated Window
- * @param {string} [options.text=""] - the text to be rendered
- * @param {string} [options.font= "Arial"] - the font family
- * @param {Array.<number>} [options.pos= [0, 0]] - the position of the center of the text
- *
- * @param {Color} [options.color= Color('white')] color of the text
- * @param {number} [options.opacity= 1.0] - the opacity
- * @param {number} [options.depth= 0] - the depth (i.e. the z order)
- * @param {number} [options.contrast= 1.0] - the contrast
- * @param {string} [options.units= "norm"] - the units of the text size and position
- * @param {number} [options.ori= 0.0] - the orientation (in degrees)
- * @param {number} [options.height= 0.1] - the height of the text
- * @param {boolean} [options.bold= false] - whether or not the text is bold
- * @param {boolean} [options.italic= false] - whether or not the text is italic
- * @param {string} [options.anchor = 'left'] - horizontal alignment
- *
- * @param {boolean} [options.multiline= false] - whether or not a multiline element is used
- * @param {boolean} [options.autofocus= true] - whether or not the first input should receive focus by default
- * @param {boolean} [options.flipHoriz= false] - whether or not to flip the text horizontally
- * @param {boolean} [options.flipVert= false] - whether or not to flip the text vertically
- * @param {Color} [options.fillColor= undefined] - fill color of the text-box
- * @param {Color} [options.borderColor= undefined] - border color of the text-box
- * @param {PIXI.Graphics} [options.clipMask= null] - the clip mask
- * @param {boolean} [options.autoDraw= false] - whether or not the stimulus should be automatically drawn on every frame flip
- * @param {boolean} [options.autoLog= false] - whether or not to log
- * @param {boolean} [options.fitToContent = false] - whether or not to resize itself automaitcally to fit to the text content
- * @param {boolean} [options.draggable= false] - whether or not to make stim draggable with mouse/touch/other pointer device
-=======
->>>>>>> e92bb527
  */
 export class TextBox extends util.mix(VisualStim).with(ColorMixin)
 {
@@ -84,6 +52,7 @@
 	 * @param {boolean} [options.autoDraw= false] - whether or not the stimulus should be automatically drawn on every frame flip
 	 * @param {boolean} [options.autoLog= false] - whether or not to log
 	 * @param {boolean} [options.fitToContent = false] - whether or not to resize itself automaitcally to fit to the text content
+	 * @param {boolean} [options.draggable= false] - whether or not to make stim draggable with mouse/touch/other pointer device
 	 */
 	constructor(
 		{
@@ -123,11 +92,7 @@
 		} = {},
 	)
 	{
-<<<<<<< HEAD
-		super({ name, win, pos, size, units, ori, opacity, depth, clipMask, autoDraw, autoLog, draggable });
-=======
-		super({ name, win, pos, anchor, size, units, ori, opacity, depth, clipMask, autoDraw, autoLog });
->>>>>>> e92bb527
+		super({ name, win, pos, anchor, size, units, ori, opacity, depth, clipMask, autoDraw, autoLog, draggable });
 
 		this._addAttribute(
 			"text",
