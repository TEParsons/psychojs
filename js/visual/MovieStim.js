--- conflicted
+++ resolved
@@ -2,8 +2,8 @@
  * Movie Stimulus.
  *
  * @author Alain Pitiot
- * @version 2020.5
- * @copyright (c) 2020 Ilixa Ltd. ({@link http://ilixa.com})
+ * @version 2020.2
+ * @copyright (c) 2018-2020 Ilixa Ltd. (http://ilixa.com) (c) 2020 Open Science Tools Ltd. (https://opensciencetools.org)
  * @license Distributed under the terms of the MIT License
  */
 
@@ -23,7 +23,7 @@
  * @extends VisualStim
  * @param {Object} options
  * @param {String} options.name - the name used when logging messages from this stimulus
- * @param {Window} options.win - the associated Window
+ * @param {module:core.Window} options.win - the associated Window
  * @param {string | HTMLVideoElement} options.movie - the name of the movie resource or the HTMLVideoElement corresponding to the movie
  * @param {string} [options.units= "norm"] - the units of the stimulus (e.g. for size, position, vertices)
  * @param {Array.<number>} [options.pos= [0, 0]] - the position of the center of the stimulus
@@ -47,33 +47,75 @@
  */
 export class MovieStim extends VisualStim
 {
-	constructor({
-								name,
-								win,
-								movie,
-								pos,
-								units,
-								ori,
-								size,
-								color = new Color('white'),
-								opacity = 1.0,
-								contrast = 1.0,
-								interpolate = false,
-								flipHoriz = false,
-								flipVert = false,
-								loop = false,
-								volume = 1.0,
-								noAudio = false,
-								autoPlay = true,
-								autoDraw,
-								autoLog
-							} = {})
+	constructor({name, win, movie, pos, units, ori, size, color, opacity, contrast, flipHoriz, flipVert, loop, volume, noAudio, autoPlay, autoDraw, autoLog} = {})
 	{
 		super({name, win, units, ori, opacity, pos, size, autoDraw, autoLog});
 
 		this.psychoJS.logger.debug('create a new MovieStim with name: ', name);
 
-		this._addAttributes(MovieStim, movie, color, contrast, interpolate, flipHoriz, flipVert, loop, volume, noAudio, autoPlay);
+		// movie and movie control:
+		this._addAttribute(
+			'movie',
+			movie
+		);
+		this._addAttribute(
+			'volume',
+			volume,
+			1.0,
+			this._onChange(false, false)
+		);
+		this._addAttribute(
+			'noAudio',
+			noAudio,
+			false,
+			this._onChange(false, false)
+		);
+		this._addAttribute(
+			'autoPlay',
+			autoPlay,
+			true,
+			this._onChange(false, false)
+		);
+
+		this._addAttribute(
+			'flipHoriz',
+			flipHoriz,
+			false,
+			this._onChange(false, false)
+		);
+		this._addAttribute(
+			'flipVert',
+			flipVert,
+			false,
+			this._onChange(false, false)
+		);
+		this._addAttribute(
+			'interpolate',
+			interpolate,
+			false,
+			this._onChange(true, false)
+		);
+
+		// colors:
+		this._addAttribute(
+			'color',
+			color,
+			'white',
+			this._onChange(true, false)
+		);
+		this._addAttribute(
+			'contrast',
+			contrast,
+			1.0,
+			this._onChange(true, false)
+		);
+		this._addAttribute(
+			'opacity',
+			opacity,
+			1.0,
+			this._onChange(false, false)
+		);
+
 
 		// estimate the bounding box:
 		this._estimateBoundingBox();
@@ -87,6 +129,7 @@
 			this._psychoJS.experimentLogger.exp(`Created ${this.name} = ${this.toString()}`);
 		}
 	}
+
 
 
 	/**
@@ -143,99 +186,6 @@
 		catch (error)
 		{
 			throw Object.assign(response, {error});
-		}
-	}
-
-
-
-	/**
-	 * Setter for the volume attribute.
-	 *
-	 * @param {number} volume - the volume of the audio track (must be between 0.0 and 1.0)
-	 * @param {boolean} [log= false] - whether of not to log
-	 */
-	setVolume(volume, log = false)
-	{
-		const hasChanged = this._setAttribute('volume', volume, log);
-
-		if (hasChanged)
-		{
-			this._needUpdate = true;
-		}
-	}
-
-
-
-	/**
-	 * Setter for the noAudio attribute.
-	 *
-	 * @param {boolean} noAudio - whether or not to mute the audio
-	 * @param {boolean} [log= false] - whether of not to log
-	 */
-	setNoAudio(noAudio, log = false)
-	{
-		const hasChanged = this._setAttribute('noAudio', noAudio, log);
-
-		if (hasChanged)
-		{
-			this._needUpdate = true;
-		}
-	}
-
-
-
-	/**
-	 * Setter for the flipVert attribute.
-	 *
-	 * @name module:visual.MovieStim#setFlipVert
-	 * @public
-	 * @param {boolean} flipVert - whether or not to flip vertically
-	 * @param {boolean} [log= false] - whether of not to log
-	 */
-	setFlipVert(flipVert, log = false)
-	{
-		const hasChanged = this._setAttribute('flipVert', flipVert, log);
-
-		if (hasChanged)
-		{
-			this._needUpdate = true;
-		}
-	}
-
-
-
-	/**
-	 * Setter for the flipHoriz attribute.
-	 *
-	 * @name module:visual.MovieStim#setFlipHoriz
-	 * @public
-	 * @param {boolean} flipHoriz - whether or not to flip horizontally
-	 * @param {boolean} [log= false] - whether of not to log
-	 */
-	setFlipHoriz(flipHoriz, log = false)
-	{
-		const hasChanged = this._setAttribute('flipHoriz', flipHoriz, log);
-
-		if (hasChanged)
-		{
-			this._needUpdate = true;
-		}
-	}
-
-
-
-	/**
-	 * Reset the stimulus.
-	 *
-	 * @param {boolean} [log= false] - whether of not to log
-	 */
-	reset(log = false)
-	{
-		this.status = PsychoJS.Status.NOT_STARTED;
-		this._movie.pause();
-		if (this._hasFastSeek)
-		{
-			this._movie.fastSeek(0);
 		}
 	}
 
@@ -351,21 +301,8 @@
 		}
 		this._needUpdate = false;
 
-<<<<<<< HEAD
 		// update the PIXI representation, if need be:
 		if (this._needPixiUpdate)
-=======
-		// Guard against memory leaks
-		if (typeof this._pixi !== 'undefined')
-		{
-			this._pixi.destroy(true);
-		}
-
-		this._pixi = undefined;
-
-		// no movie to draw: return immediately
-		if (typeof this._movie === 'undefined')
->>>>>>> 640ae93a
 		{
 			this._needPixiUpdate = false;
 
